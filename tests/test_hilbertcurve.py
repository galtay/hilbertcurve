--- conflicted
+++ resolved
@@ -69,7 +69,6 @@
         p = 5
         hilbert_curve = HilbertCurve(p, n)
         n_h = 2**(n * p)
-<<<<<<< HEAD
         distances = list(range(n_h))
         coordinates = hilbert_curve.points_from_distances(distances)
         distances_check = hilbert_curve.distances_from_points(coordinates)
@@ -215,12 +214,7 @@
         distances = hilbert_curve.distances_from_points(points, match_type=True)
         target_type = type(points)
         self.assertTrue(isinstance(distances, target_type))
-=======
-        for h in range(n_h):
-            x = hilbert_curve.coordinates_from_distance(h)
-            h_test = hilbert_curve.distance_from_coordinates(x)
-            self.assertEqual(h, h_test)
->>>>>>> fcd750a2
+
 
 class TestInitIntConversion(unittest.TestCase):
     """Test __init__ conversion of floating point to integers."""
