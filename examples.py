import numpy as np
import time
from hilbertcurve.hilbertcurve import HilbertCurve


do_multiprocessing_test = True


# When using a single iteration (p=1) in 2 dimensions (N=2) there are only 4
# locations on the curve
# distance | coordinates
# 0        | [0, 0]
# 1        | [0, 1]
# 2        | [1, 1]
# 3        | [1, 0]


# calculate distances along a hilbert curve given points
p = 1
n = 2
hilbert_curve = HilbertCurve(p, n)
<<<<<<< HEAD
points = [[0,0], [0,1], [1,1], [1,0]]
dists = hilbert_curve.distances_from_points(points)
print("simple distances from points")
print("="*80)
for point, dist in zip(points, dists):
    print(f'distance(x={point}, p={p}, n={n}) = {dist}')
print()
=======
for coords in [[0,0], [0,1], [1,1], [1,0]]:
    dist = hilbert_curve.distance_from_coordinates(coords)
    print(f'distance(x={coords}) = {dist}')
>>>>>>> fcd750a2

# calculate coordinates given distances along a hilbert curve
p = 1
n = 2
hilbert_curve = HilbertCurve(p, n)
<<<<<<< HEAD
dists = list(range(4))
points = hilbert_curve.points_from_distances(dists)
print("simple points from distances")
print("="*80)
for point, dist in zip(points, dists):
    print(f'point(h={dist}, p={p}, n={n}) = {point}')
print()
=======
for ii in range(4):
    print('coords(h={},p={},n={}) = {}'.format(
        ii, p, n, hilbert_curve.coordinates_from_distance(ii)))
>>>>>>> fcd750a2


# due to the magic of arbitrarily large integers in
# Python (https://www.python.org/dev/peps/pep-0237/)
# these calculations can be done with absurd numbers
p = 512
n = 10
hilbert_curve = HilbertCurve(p, n)
ii = 123456789101112131415161718192021222324252627282930
<<<<<<< HEAD
points = hilbert_curve.points_from_distances([ii])
print("arbitrarily large integer points from distances")
print("="*80)
for point, dist in zip(points, dists):
    print(f'point(h={ii}, p={p}, n={n}) = {point}')
print()


points = [
    [121075, 67332, 67326, 108879, 26637, 43346, 23848, 1551, 68130, 84004]
]
points_check = list(points)
dists = hilbert_curve.distances_from_points(points)
print("arbitrarily large integer distances from points")
print("="*80)
for point, dist in zip(points, dists):
    print(f'distance(x={point}, p={p}, n={n}) = {dist}')
print()
assert(points == points_check)



if do_multiprocessing_test:

    p = 8
    n = 7

    print("speed test single core")
    print("="*80)
    hilbert_curve = HilbertCurve(p, n)
    for num_points in [1_000, 10_000, 100_000, 1_000_000]:
        t1 = time.time()
        points = np.random.randint(
            low=0,
            high=hilbert_curve.max_x,
            size=(num_points, hilbert_curve.n)
        )
        t2 = time.time()
        print("created {} points in {:.3f}".format(num_points, t2-t1))

        t1 = time.time()
        distances = hilbert_curve.distances_from_points(points)
        t2 = time.time()
        print("calculated {} distances in {:.3f}".format(num_points, t2-t1))
        print()
=======
coords = hilbert_curve.coordinates_from_distance(ii)
print('coords(h={},p={},n={}) = {}'.format(ii, p, n, coords))
>>>>>>> fcd750a2

    print("speed test multi core")
    print("="*80)
    hilbert_curve = HilbertCurve(p, n, n_procs=-1)
    for num_points in [1_000, 10_000, 100_000, 1_000_000]:
        t1 = time.time()
        points = np.random.randint(
            low=0,
            high=hilbert_curve.max_x,
            size=(num_points, hilbert_curve.n)
        )
        t2 = time.time()
        print("created {} points in {:.3f}".format(num_points, t2-t1))

        t1 = time.time()
        distances = hilbert_curve.distances_from_points(points)
        t2 = time.time()
        print("calculated {} distances in {:.3f}".format(num_points, t2-t1))
        print()<|MERGE_RESOLUTION|>--- conflicted
+++ resolved
@@ -19,7 +19,7 @@
 p = 1
 n = 2
 hilbert_curve = HilbertCurve(p, n)
-<<<<<<< HEAD
+
 points = [[0,0], [0,1], [1,1], [1,0]]
 dists = hilbert_curve.distances_from_points(points)
 print("simple distances from points")
@@ -27,17 +27,13 @@
 for point, dist in zip(points, dists):
     print(f'distance(x={point}, p={p}, n={n}) = {dist}')
 print()
-=======
-for coords in [[0,0], [0,1], [1,1], [1,0]]:
-    dist = hilbert_curve.distance_from_coordinates(coords)
-    print(f'distance(x={coords}) = {dist}')
->>>>>>> fcd750a2
+
 
 # calculate coordinates given distances along a hilbert curve
 p = 1
 n = 2
 hilbert_curve = HilbertCurve(p, n)
-<<<<<<< HEAD
+
 dists = list(range(4))
 points = hilbert_curve.points_from_distances(dists)
 print("simple points from distances")
@@ -45,11 +41,7 @@
 for point, dist in zip(points, dists):
     print(f'point(h={dist}, p={p}, n={n}) = {point}')
 print()
-=======
-for ii in range(4):
-    print('coords(h={},p={},n={}) = {}'.format(
-        ii, p, n, hilbert_curve.coordinates_from_distance(ii)))
->>>>>>> fcd750a2
+
 
 
 # due to the magic of arbitrarily large integers in
@@ -59,7 +51,7 @@
 n = 10
 hilbert_curve = HilbertCurve(p, n)
 ii = 123456789101112131415161718192021222324252627282930
-<<<<<<< HEAD
+
 points = hilbert_curve.points_from_distances([ii])
 print("arbitrarily large integer points from distances")
 print("="*80)
@@ -105,10 +97,7 @@
         t2 = time.time()
         print("calculated {} distances in {:.3f}".format(num_points, t2-t1))
         print()
-=======
-coords = hilbert_curve.coordinates_from_distance(ii)
-print('coords(h={},p={},n={}) = {}'.format(ii, p, n, coords))
->>>>>>> fcd750a2
+
 
     print("speed test multi core")
     print("="*80)
